--- conflicted
+++ resolved
@@ -16,12 +16,9 @@
   ios.bundleName = "Obelisk Minimal Example";
   __closureCompilerOptimizationLevel = null;
   packages = {
-<<<<<<< HEAD
     mmark = hackGet ./dep/mmark;
     modern-uri = hackGet ./dep/modern-uri;
-=======
     tutorial = ./tutorial;
->>>>>>> 4024f8aa
   };
   overrides = self: super: {
     temporary = dontCheck super.temporary;

# Tutorial
<<<<<<< HEAD
In this example, we'll be following [Luite Stegemann's lead](http://weblog.luite.com/wordpress/?p=127) and building a simple functional reactive calculator to be used in a web browser.

### The structure of this document
This document is a [literate haskell](https://wiki.haskell.org/Literate_programming) source file written in markdown.  We're using [markdown-unlit](https://github.com/sol/markdown-unlit#literate-haskell-support-for-markdown) to process this source file and turn it into something our compiler can understand.
=======
In this example, we'll be following [Luite Stegemann's lead](http://weblog.luite.com/wordpress/?p=127) and building a simple functional reactive calculator to be used in a web browser or as a desktop or mobile app.

## The structure of this document

### Literate Haskell

This document is a [literate haskell](https://wiki.haskell.org/Literate_programming) source file written in markdown.
We're using [markdown-unlit](https://github.com/sol/markdown-unlit#literate-haskell-support-for-markdown) to process this source file and turn it into something our compiler can understand.
>>>>>>> ea4f2bd2

### Running the code

You can run this tutorial by:

1. [Installing obelisk](https://github.com/obsidiansystems/obelisk/#installing-obelisk), a framework and development tool for multi-platform Haskell applications.

2. Cloning the calculator-tutorial repository.

    ```bash
    git clone git@github.com:obsidiansystems/calculator-tutorial
    ```

3. Running the application with the `ob` command.

    ```bash
    cd calculator-tutorial
    ob run
    ```

4. Navigating to [http://localhost:8000](http://localhost:8000). If you want to run it at a different hostname or port, modify the `config/common/route` configuration file.

While `ob run` is running the application, any changes to this source file will cause the code to be reloaded and the application to be restarted. If the changes have introduced any errors or warnings, you'll see those in the `ob run` window. Tinker away!

### Navigating to particular tutorial snippets

Over the course of this tutorial, we're going to progressively build a calculator application. Each step in the process of constructing the calculator will be a numbered function in this document. For example, the first function is `tutorial1`, below.

To see what the code in `tutorial1` does when it runs, you can navigate to [/tutorial/1](http://localhost:8000/tutorial/1). The same applies to any other numbered function: just change the number at the end of the url to match that of the function you'd like to see in action.

### Imports and extensions

Because this is one big source file, all of our functions will share a set of imports and language extensions, declared here:

```haskell
{-# LANGUAGE OverloadedStrings #-}
{-# LANGUAGE RecursiveDo #-}
{-# LANGUAGE ScopedTypeVariables #-}

module Tutorial where

import Reflex
import Reflex.Dom
import Data.Map (Map)
import qualified Data.Map as Map
import Data.Text (pack, unpack, Text)
import qualified Data.Text as T
import Text.Read (readMaybe)
import Control.Applicative ((<*>), (<$>))
import Control.Monad.Fix (MonadFix)

```

That's all for the preliminaries. Let's get to it!

## DOM Basics

Reflex's companion library, Reflex-Dom, contains a number of functions used to build and interact with the Document Object Model. Let's start by getting a basic frontend up and running.

```haskell
tutorial1 :: DomBuilder t m => m ()
tutorial1 = el "div" $ text "Welcome to Reflex"
```

`el` has the type signature:

```
el :: MonadWidget t m => Text -> m a -> m a
```

The first argument to `el` is a `Text`, which will become the tag of the html element produced. The second argument is a `Widget`, which will become the child of the element being produced. We turned on the `OverloadedStrings` extension so that the literal string in our source file would be interpreted as the appropriate type (`Text` rather than `String`).

> #### Sidebar: Interpreting the MonadWidget type
> FRP-enabled datatypes in Reflex take an argument `t`, which identifies the FRP subsystem being used.  This ensures that wires don't get crossed if a single program uses Reflex in multiple different contexts.  You can think of `t` as identifying a particular "timeline" of the FRP system.
> Because most simple programs will only deal with a single timeline, we won't revisit the `t` parameters in this tutorial.  As long as you make sure your `Event`, `Behavior`, and `Dynamic` values all get their `t` argument, it'll work itself out.

In our example, `el "div" $ text "Welcome to Reflex"`, the first argument to `el` was `"div"`, indicating that we are going to produce a div element.

The second argument to `el` was `text "Welcome to Reflex"`. The type signature of `text` is:

```
text :: MonadWidget t m => Text -> m ()
```

`text` takes a `Text` and produces a `Widget`. The `Text` becomes a text DOM node in the parent element of the `text`. Of course, instead of a `Text`, we could have used `el` here as well to continue building arbitrarily complex DOM. For instance, if we wanted to make a unordered list:

```haskell
tutorial2 :: DomBuilder t m => m ()
tutorial2 = el "div" $ do
 el "p" $ text "Reflex is:"
 el "ul" $ do
   el "li" $ text "Efficient"
   el "li" $ text "Higher-order"
   el "li" $ text "Glitch-free"
```

### Dynamics and Events
Of course, we want to do more than just view a static webpage. Let's start by getting some user input and printing it.

```haskell
tutorial3 :: (DomBuilder t m, PostBuild t m) => m ()
tutorial3 = el "div" $ do
  t <- inputElement def
  dynText $ _inputElement_value t

```

Running this in your browser, you'll see that it produces a `div` containing an `input` element. When you type into the `input` element, the text you enter appears inside the div as well.

`inputElement` is a function with the following type:

```
inputElement :: DomBuilder t m
  => InputElementConfig er t (DomBuilderSpace m)
  -> m (InputElement er (DomBuilderSpace m) t)
```

It takes a `InputElementConfig` (given a default value in our example), and produces a `Widget` whose result is a `InputElement`. The `InputElement` exposes the following functionality:

```
data InputElement er d t
   = InputElement { _inputElement_value :: Dynamic t Text
                  , _inputElement_checked :: Dynamic t Bool
                  , _inputElement_checkedChange :: Event t Bool
                  , _inputElement_input :: Event t Text
                  , _inputElement_hasFocus :: Dynamic t Bool
                  , _inputElement_element :: Element er d t
                  , _inputElement_raw :: RawInputElement d
                  , _inputElement_files :: Dynamic t [RawFile d]
                  }
```

Here we are using `_inputElement_value` to access the `Dynamic Text` value of the `InputElement`. Conveniently, `dynText` takes a `Dynamic Text` and displays it. It is the dynamic version of `text`.

### A Number Input
A calculator was promised, I know. We'll start building the calculator by creating an input for numbers.

```haskell
tutorial4 :: (DomBuilder t m, PostBuild t m) => m ()
tutorial4 = el "div" $ do
  t <- inputElement $ def
    & inputElementConfig_initialValue .~ "0"
    & inputElementConfig_elementConfig . elementConfig_initialAttributes .~ ("type" =: "number")
  dynText $ _inputElement_value t
```

The code above overrides some of the default values of the `InputElementConfig`. We provide a `Map Text Text` value for the `inputElementConfig_elementConfig`'s `elementConfig_initialAttributes`, specifying the html input element's `type` attribute to `number`.

Next, we override the default initial value of the `InputElement`. We gave it `"0"`. Even though we're making an html `input` element with the attribute `type=number`, the result is still a `Text`. We'll convert this later.

Let's do more than just take the input value and print it out. First, let's make sure the input is actually a number:

```haskell
tutorial5 :: (DomBuilder t m, PostBuild t m) => m ()
tutorial5 = el "div" $ do
  x <- numberInput
  let numberString = fmap (pack . show) x
  dynText numberString
  where
    numberInput :: DomBuilder t m => m (Dynamic t (Maybe Double))
    numberInput = do
      n <- inputElement $ def
        & inputElementConfig_initialValue .~ "0"
        & inputElementConfig_elementConfig . elementConfig_initialAttributes .~ ("type" =: "number")
      return . fmap (readMaybe . unpack) $ _inputElement_value n
```

We've defined a function `numberInput` that both handles the creation of the `InputElement` and reads its value. Recall that `_inputElement_value` gives us a `Dynamic Text`. The final line of code in `numberInput` uses `fmap` to apply the function `readMaybe . unpack` to the `Dynamic` value of the `InputElement`. This produces a `Dynamic (Maybe Double)`. Our `main` function uses `fmap` to map over the `Dynamic (Maybe Double)` produced by `numberInput` and `pack . show` the value it contains. We store the new `Dynamic Text` in `numberString` and feed that into `dynText` to actually display the `Text`

Running the app at this point should produce an input and some text showing the `Maybe Double`. Typing in a number should produce output like `Just 12.0` and typing in other text should produce the output `Nothing`.

### Adding
Now that we have `numberInput` we can put together a couple inputs to make a basic calculator.

```haskell
tutorial6 :: (DomBuilder t m, PostBuild t m) => m ()
tutorial6 = el "div" $ do
  nx <- numberInput
  text " + "
  ny <- numberInput
  text " = "
  let result = zipDynWith (\x y -> (+) <$> x <*> y) nx ny
      resultString = fmap (pack . show) result
  dynText resultString
  where
    numberInput :: DomBuilder t m => m (Dynamic t (Maybe Double))
    numberInput = do
      n <- inputElement $ def
        & inputElementConfig_initialValue .~ "0"
        & inputElementConfig_elementConfig . elementConfig_initialAttributes .~ ("type" =: "number")
      return . fmap (readMaybe . unpack) $ _inputElement_value n
```

`numberInput` hasn't changed here. Our `main` function now creates two inputs. `zipDynWith` is used to produce the actual sum of the values of the inputs. The type signature of `zipDynWith` is:

```
Reflex t => (a -> b -> c) -> Dynamic t a -> Dynamic t b -> Dynamic t c
```

You can see that it takes a function that combines two pure values and produces some other pure value, and two `Dynamic`s, and produces a `Dynamic`.

In our case, `zipDynWith` is combining the results of our two `numberInput`s (with a little help from `Control.Applicative`) into a sum.

We use `fmap` again to apply `pack . show` to `result` (a `Dynamic (Maybe Double)`) resulting in a `Dynamic Text`. This `resultText` is then displayed using `dynText`.

### Supporting Multiple Operations
Next, we'll add support for other operations. We're going to add a dropdown so that the user can select the operation to apply.  Our supported operations will be:

```haskell
data Op = Plus | Minus | Times | Divide
  deriving (Eq, Ord, Show)

runOp :: Fractional a => Op -> a -> a -> a
runOp s = case s of
  Plus -> (+)
  Minus -> (-)
  Times -> (*)
  Divide -> (/)

ops :: Map Op Text
ops = Map.fromList [(Plus, "+"), (Minus, "-"), (Times, "*"), (Divide, "/")]
```

We also want a nice simple way of interpreting these operations,  and some kind of string representation to display.  We will reuse all of these definitions in all of the remaining examples.

Here is our program:

```haskell
tutorial7 :: (DomBuilder t m, PostBuild t m, MonadHold t m, MonadFix m) => m ()
tutorial7 = el "div" $ do
  nx <- numberInput
  op <- _dropdown_value <$> dropdown Times (constDyn ops) def
  ny <- numberInput
  let values = zipDynWith (,) nx ny
      result = zipDynWith (\o (x,y) -> runOp o <$> x <*> y) op values
      resultText = fmap (pack . show) result
  text " = "
  dynText resultText
  where
    numberInput :: DomBuilder t m => m (Dynamic t (Maybe Double))
    numberInput = do
      n <- inputElement $ def
        & inputElementConfig_initialValue .~ "0"
        & inputElementConfig_elementConfig . elementConfig_initialAttributes .~ ("type" =: "number")
      return . fmap (readMaybe . unpack) $ _inputElement_value n
```

We've covered `numberInput` in our last tutorial; the first new function is `dropdown`, which has type:

```
dropdown :: (MonadWidget t m, Ord k) => k -> Dynamic t (Map k Text) -> DropdownConfig t k -> m (Dropdown t k)
```

The first argument is the initial value of the `Dropdown`,  which in our case is of type `Op`. The second argument is a `Dynamic (Map Op Text)` that represents the options in the dropdown. The `Text` values of the `Map` are the strings that will be displayed to the user. If the initial key is not in the `Map`, it is added and given a `Text` value of `""`. The final argument is a `DropdownConfig`.We are using `dropdown` on the following line:

```
op <- _dropdown_value <$> dropdown Times (constDyn ops) def
```

This particular `reflex-dom` widget allows us to dynamically update the list of options.  We don't need this,  so we use `constDyn` to turn `ops` into a dynamic behavior that never changes.  Finally, we use `def` to provide a sensible default configuration.   In our case, the return type of `dropdown` in our case is `m (Dropdown t Op)`,  and we use the accessor `_dropdown_value` to fetch the `Dynamic Op` that represents the operation currently held in the input box.

Our use of `zipDynWith` is very similar to the last tutorial;  but instead of aggregating two `Dynamic`s, now we need to aggregate three.  So we call `zipDynWith` twice.

```
let values = zipDynWith (,) nx ny
    result = zipDynWith (\o (x,y) -> runOp o <$> x <*> y) op values
```

The first call,  we aggregate the state of the two `numberInputs`, `nx` and `ny`, into a pair of numbers.  The result is of type `Dynamic (Maybe Double, Maybe Double)`, which is then bound to `values`.


Next, we call `zipDynWith` again, combining `values` with the selected operation `op`. Now, instead of applying `(+)` to our `Double` values, we use `runOp` to select an operation based on the `Dynamic` value of our `Dropdown`.

Running the app at this point will give us our two number inputs with a dropdown of operations sandwiched between them. Multiplication should be pre-selected when the page loads.

### Events and State Machines

While the previous examples are a nice introduction to producing spreadsheet-style interactions,  sometimes you'll want to use events to update a state machine;  a reasonably faithful implementation of a traditional four function calculator is a fairly natural example.

In the next three examples, we'll use `accumDyn` to collect button presses and use them to update a widget's state.   This function is a close analogy to `foldl`:  it takes a pure function describing the state changes,  an initial state, and a `Event` stream,  and returns a `Dynamic` behavior.

```
accumDyn :: (Reflex t, MonadHold t m, MonadFix m)
         => (a -> b -> a) -> a -> Event t b -> m (Dynamic t a)
```

So, let's get started!

### Number Pad

As a slimmed down example, we'll start with a number pad that allows you to type in numbers, and clear them.  We'll start with a numeric keypad:

```haskell
buttonClass :: DomBuilder t m => Text -> Text -> m (Event t ())
buttonClass c s = do
  (e, _) <- elAttr' "button" ("type" =: "button" <> "class" =: c) $ text s
  return $ domEvent Click e

numberPad :: (DomBuilder t m) => m (Event t Text)
numberPad = do
  b7 <- ("7" <$) <$> numberButton "7"
  b8 <- ("8" <$) <$> numberButton "8"
  b9 <- ("9" <$) <$> numberButton "9"
  b4 <- ("4" <$) <$> numberButton "4"
  b5 <- ("5" <$) <$> numberButton "5"
  b6 <- ("6" <$) <$> numberButton "6"
  b1 <- ("1" <$) <$> numberButton "1"
  b2 <- ("2" <$) <$> numberButton "2"
  b3 <- ("3" <$) <$> numberButton "3"
  b0 <- ("0" <$) <$> buttonClass "number zero" "0"
  return $ leftmost [b0, b1, b2, b3, b4, b5, b6, b7, b8, b9]
  where
    numberButton n = buttonClass "number" n
```

This definition will come in handy for the rest of the tutorial examples. Here, `button` is a reflex-dom default widget,  which isn't affected by the surrounding `divClass`:

```
button :: DomBuilder t m => Text -> m (Event t ())
```

For each button click, the event simply returns `()`.  However, we want to easily distinguish the buttons from each other, so we turn the result into an `m (Event t Text)` using two layers of fmap.  So, in the `b0` line, we use `<$>` to apply `("0" <$)` to the `Event` inside `m`,  then `<$` replaces the `()` inside the `Event` with `"0"`.

Finally we funnel all these (now distinct) events into one `Event` channel, using `leftmost`,  which is of type:

```
leftmost :: Reflex t => [Event t a] -> Event t a
```

Here's the complete code:

```haskell
tutorial8 :: (DomBuilder t m, MonadHold t m, MonadFix m, PostBuild t m) => m ()
tutorial8 = el "div" $ do
  numberButton <- numberPad
  clearButton <- button "C"
  let buttons = leftmost
        [ Nothing <$ clearButton
        , Just <$> numberButton
        ]
  dstate <- accumDyn collectButtonPresses initialState buttons
  dynText dstate
  where
    initialState :: Text
    initialState = T.empty

    collectButtonPresses :: Text -> Maybe Text -> Text
    collectButtonPresses state buttonPress =
      case buttonPress of
        Nothing -> initialState
        Just digit -> state <> digit
```


So `tutorial8` starts by tacking on a button to clear the input.   We then aggregate the events coming from the numberpad with the events coming from the clear button, by marking all the numberpad events with a `Just` constructor and using `Nothing` to represent the clear button.

We use `accumDyn` to observe button presses and update our widget's state.  Our widget's state is very simple:  it's just `Text`.  The state transition function is also quite simple:  we simply check to see if the clear button was pressed,  and if not, append the Text returned by our `numberPad`.

There are significant potential benefits to testing, reliability and security if you can specify your widget's state transition as a pure function, which we do here.  It provides a high degree of assurance that the transition function does not have complicated interactions with other parts of the system,  and makes it easier to check that part of the logic using say, quickcheck, an SMT solver, model checker, proof assistant, or other formal techniques.  However, if you need it, there is `accumMDyn` which allows the transition function to exhibit certain other effects.

### A Minimal Four Function Calculator

For a simple four-function calculator,  we basically just take the previous example and do a lot more of it.  Our widget's state becomes much more complex: in addition to the input,  we have an accumulator which we display when then the input is empty, and we keep track of the most recently requested operation.  Then we have to project the widget state down  `Dynamic` behaviors:  one to determine the `Text` representing the number to display on the screen,  and some dynamic attributes to indicate the selected operation.   While the state transition function is significantly more complicated, it's still a pure function:  as far as Reflex is concerned, it's really no different than the previous implementation.

```haskell
data CalcState = CalcState
  { _calcState_acc   :: Double     -- accumulator
  , _calcState_op    :: Maybe Op   -- most recently requested operation
  , _calcState_input :: Text       -- current input
  } deriving (Show)

data Button
  = ButtonNumber Text
  | ButtonOp Op
  | ButtonEq
  | ButtonClear

initCalcState :: CalcState
initCalcState = CalcState 0 Nothing ""

updateCalcState :: CalcState -> Button -> CalcState
updateCalcState state@(CalcState acc mOp input) btn =
  case btn of
    ButtonNumber d ->
      if d == "." && T.find (== '.') input /= Nothing
      then state
      else CalcState acc mOp (input <> d)
    ButtonOp pushedOp -> applyOp state (Just pushedOp)
    ButtonEq -> applyOp state Nothing
    ButtonClear -> initCalcState

applyOp :: CalcState -> Maybe Op -> CalcState
applyOp state@(CalcState acc mOp input) mOp' =
  if T.null input
  then
    CalcState acc mOp' input
  else
    case readMaybe (unpack input) of
      Nothing -> state    -- this should be unreachable
      Just x -> case mOp of
        Nothing -> CalcState x mOp' ""
        Just op -> CalcState (runOp op acc x) mOp' ""

displayCalcState :: CalcState -> Text
displayCalcState (CalcState acc _op input) =
  if T.null input
  then T.pack (show acc)
  else input
```

A more significant difference from Reflex's perspective is that the number pad displayed the application state directly:  as the state was already `Text`, we could pass it directly to `dynText`.   However,  this time the application state is of type `CalcState`.    We use `displayCalcState` to determine what text should be displayed;  we either display the current input,  or the accumulator if we have no input.  In order to apply `displayCalcState` to the result of `accumDyn`,  we use `Dynamic`'s instance of `Functor` via `<$>`.

```haskell
tutorial9 :: (DomBuilder t m, MonadHold t m, MonadFix m, PostBuild t m) => m ()
tutorial9 = el "div" $ do
  numberButtons <- numberPad
  bPeriod <- ("." <$) <$> button "."
  bPlus <- (Plus <$) <$> button "+"
  bMinus <- (Minus <$) <$> button "-"
  bTimes <- (Times <$) <$> button "*"
  bDivide <- (Divide <$) <$> button "/"
  let opButtons = leftmost [bPlus, bMinus, bTimes, bDivide]
  bEq <- button "="
  bClear <- button "C"
  let buttons = leftmost
        [ ButtonNumber <$> numberButtons
        , ButtonNumber <$> bPeriod
        , ButtonOp <$> opButtons
        , ButtonEq <$ bEq
        , ButtonClear <$ bClear
        ]
  calcState <- accumDyn updateCalcState initCalcState buttons
  dynText (displayCalcState <$> calcState)
```

### Dynamic Attributes and Cyclic Dependencies

For our final example,  we will go beyond the limitations of a traditional four-function calculator,  whose feedback was usually limited to a single-row 7-segment display.   We will indicate the selected operation by dynamically changing the background color of the button,  and deal with cyclic dependencies using the recursive do notation.  Instead of collapsing the accumulator and input registers, we'll simply display them both,  as if we had a 2-line 7 segment display.  And in doing so, the widget's entire state is visually presented to the user; nothing is hidden.

Note, by using recursive do notation, we can reorder the declarations in any way that we see fit:  doing so usually reorders HTML tags,  but will not change the dynamic relationship between widgets.  Thus, it's a mistake to read a Reflex program in an overly imperative way;  instead you are declaring behaviors and scoping how they interact with other parts of the system.

```haskell
tutorial10 :: forall t m. (DomBuilder t m, MonadHold t m, MonadFix m, PostBuild t m) => m ()
tutorial10 = el "div" $ do
  rec
    numberButtons <- numberPad
    bPeriod <- ("." <$) <$> button "."
    let opState = _calcState_op <$> calcState
    bPlus <- opButton Plus "+" opState
    bMinus <- opButton Minus "-" opState
    bTimes <- opButton Times "*" opState
    bDivide <- opButton Divide "/" opState
    let opButtons = leftmost [bPlus, bMinus, bTimes, bDivide]
    bEq <- button "="
    bClear <- button "C"
    let buttons = leftmost
          [ ButtonNumber <$> numberButtons
          , ButtonNumber <$> bPeriod
          , ButtonOp <$> opButtons
          , ButtonEq <$ bEq
          , ButtonClear <$ bClear
          ]
    calcState <- accumDyn updateCalcState initCalcState buttons
    dynText (T.pack . show . _calcState_acc <$> calcState)
    el "br" blank
    dynText (_calcState_input <$> calcState)
  return ()
  where
    opButton :: Op -> Text -> Dynamic t (Maybe Op) -> m (Event t Op)
    opButton op label selectedOp = do
      (e, _) <- elDynAttr' "button" (pickColor <$> selectedOp) $ text label
      return (op <$ domEvent Click e)
      where
        pickColor mOp =
          if Just op == mOp
          then "style" =: "color: red"
          else Map.empty
```


For the final example,  we'll add some extra HTML `div`s and add `class` attributes to a variety of tags in order to make styling the output easier:

```haskell
tutorial11 :: forall t m. (DomBuilder t m, MonadHold t m, MonadFix m, PostBuild t m) => m ()
tutorial11 = divClass "calculator" $ do
  rec
    divClass "output" $ dynText $ displayCalcState <$> calcState
    buttons <- divClass "input" $ do
      (numberButtons, bPeriod) <- divClass "number-pad" $ do
        numberButtons <- numberPad
        bPeriod <- ("." <$) <$> buttonClass "number" "."
        return (numberButtons, bPeriod)
      (opButtons, bEq) <- divClass "ops-pad" $ do
        let opState = _calcState_op <$> calcState
        bPlus <- opButton Plus "+" opState
        bMinus <- opButton Minus "-" opState
        bTimes <- opButton Times "*" opState
        bDivide <- opButton Divide "/" opState
        let opButtons = leftmost [bPlus, bMinus, bTimes, bDivide]
        bEq <- buttonClass "primary" "="
        return (opButtons, bEq)
      bClear <- divClass "other-pad" $ do
        bClear <- buttonClass "secondary" "C"
        _ <- buttonClass "secondary" "+/-"
        _ <- buttonClass "secondary" "%"
        return bClear
      let buttons = leftmost
            [ ButtonNumber <$> numberButtons
            , ButtonNumber <$> bPeriod
            , ButtonOp <$> opButtons
            , ButtonEq <$ bEq
            , ButtonClear <$ bClear
            ]
      return buttons
    calcState <- accumDyn updateCalcState initCalcState buttons
  return ()
  where
    opButton :: Op -> Text -> Dynamic t (Maybe Op) -> m (Event t Op)
    opButton op label selectedOp = do
      (e, _) <- elDynAttr' "button" (("class" =: "primary" <>) <$> (pickColor <$> selectedOp)) $ text label
      return (op <$ domEvent Click e)
      where
        pickColor mOp =
          if Just op == mOp
          then "style" =: "background: lightblue"
          else Map.empty
```

### In Summary

Congratulations! You’ve written a simple functional reactive calculator with Reflex!

We hope that you now feel confident in your understanding of Reflex, and are ready to begin working on your own project.

If you have additional time or just want to continue practicing your new Reflex skills, here are some ideas for improvements that you could make to the calculator:

1. Implement the `+/-` and `%` buttons.

2. Implement "repeat the last operation" when the `=` button is repeatedly pushed.

3. Turn this app into a naive iOS or Android application.

Again, nice work on making it to the end of this tutorial, if you have any additional questions, check out our resources page.

Happy Coding!<|MERGE_RESOLUTION|>--- conflicted
+++ resolved
@@ -1,19 +1,9 @@
 # Tutorial
-<<<<<<< HEAD
-In this example, we'll be following [Luite Stegemann's lead](http://weblog.luite.com/wordpress/?p=127) and building a simple functional reactive calculator to be used in a web browser.
+In this example, we'll be following [Luite Stegemann's lead](http://weblog.luite.com/wordpress/?p=127) and building a simple functional reactive calculator to be used in a web browser or as a desktop or mobile app.
 
 ### The structure of this document
-This document is a [literate haskell](https://wiki.haskell.org/Literate_programming) source file written in markdown.  We're using [markdown-unlit](https://github.com/sol/markdown-unlit#literate-haskell-support-for-markdown) to process this source file and turn it into something our compiler can understand.
-=======
-In this example, we'll be following [Luite Stegemann's lead](http://weblog.luite.com/wordpress/?p=127) and building a simple functional reactive calculator to be used in a web browser or as a desktop or mobile app.
-
-## The structure of this document
-
-### Literate Haskell
-
 This document is a [literate haskell](https://wiki.haskell.org/Literate_programming) source file written in markdown.
 We're using [markdown-unlit](https://github.com/sol/markdown-unlit#literate-haskell-support-for-markdown) to process this source file and turn it into something our compiler can understand.
->>>>>>> ea4f2bd2
 
 ### Running the code
 

# Tutorial
In this example, we'll be following [Luite Stegemann's lead](http://weblog.luite.com/wordpress/?p=127) and building a simple functional reactive calculator to be used in a web browser.

TODO: Add a brief intro to reflex(-dom)/FRP

## The structure of this document

### Literate Haskell

This document is a [literate haskell](https://wiki.haskell.org/Literate_programming) source file written in markdown.
We're using [markdown-unlit](https://github.com/sol/markdown-unlit#literate-haskell-support-for-markdown) to process this source file and turn it into something our compiler can understand.

### Running the code

You can run this tutorial by:

1. [Installing obelisk](https://github.com/obsidiansystems/obelisk/#installing-obelisk), a framework and development tool for multi-platform Haskell applications.

2. Cloning this repository.

    ```bash
    git clone git@github.com:reflex-frp/reflex-calculator-tutorial
    ```

3. Running the application with the `ob` command.

    ```bash
    cd reflex-calculator-tutorial
    ob run
    ```

4. Navigating to [http://localhost:8000](http://localhost:8000). If you want to run it at a different hostname or port, modify the `config/common/route` configuration file.

While `ob run` is running the application, any changes to this source file will cause the code to be reloaded and the application to be restarted. If the changes have introduced any errors or warnings, you'll see those in the `ob run` window. Tinker away!

### Navigating to particular tutorial snippets

Over the course of this tutorial, we're going to progressively build a calculator application. Each step in the process of constructing the calculator will be a numbered function in this document. For example, the first function is `tutorial1`, below.

To see what the code in `tutorial1` does when it runs, you can navigate to [/tutorial/1](http://localhost:8000/tutorial/1). The same applies to any other numbered function: just change the number at the end of the url to match that of the function you'd like to see in action.

### Imports and extensions

Because this is one big source file, all of our functions will share a set of imports and language extensions, declared here:

```haskell
{-# LANGUAGE OverloadedStrings #-}
{-# LANGUAGE RecursiveDo #-}
{-# LANGUAGE ScopedTypeVariables #-}

module Tutorial where

import Reflex
import Reflex.Dom
import Data.Map (Map)
import qualified Data.Map as Map
import Data.Text (pack, unpack, Text)
import qualified Data.Text as T
import Text.Read (readMaybe)
import Control.Applicative ((<*>), (<$>))
import Control.Monad.Fix (MonadFix)

```

That's all for the preliminaries. Let's get to it!

## DOM Basics

Reflex's companion library, Reflex-Dom, contains a number of functions used to build and interact with the Document Object Model. Let's start by getting a basic frontend up and running.

```haskell
tutorial1 :: DomBuilder t m => m ()
tutorial1 = el "div" $ text "Welcome to Reflex"
```

`el` has the type signature:

```
el :: MonadWidget t m => Text -> m a -> m a
```

The first argument to `el` is a `Text`, which will become the tag of the html element produced. The second argument is a `Widget`, which will become the child of the element being produced. We turned on the `OverloadedStrings` extension so that the literal string in our source file would be interpreted as the appropriate type (`Text` rather than `String`).

> #### Sidebar: Interpreting the MonadWidget type
> FRP-enabled datatypes in Reflex take an argument `t`, which identifies the FRP subsystem being used.  This ensures that wires don't get crossed if a single program uses Reflex in multiple different contexts.  You can think of `t` as identifying a particular "timeline" of the FRP system.
> Because most simple programs will only deal with a single timeline, we won't revisit the `t` parameters in this tutorial.  As long as you make sure your `Event`, `Behavior`, and `Dynamic` values all get their `t` argument, it'll work itself out.

In our example, `el "div" $ text "Welcome to Reflex"`, the first argument to `el` was `"div"`, indicating that we are going to produce a div element.

The second argument to `el` was `text "Welcome to Reflex"`. The type signature of `text` is:

```
text :: MonadWidget t m => Text -> m ()
```

`text` takes a `Text` and produces a `Widget`. The `Text` becomes a text DOM node in the parent element of the `text`. Of course, instead of a `Text`, we could have used `el` here as well to continue building arbitrarily complex DOM. For instance, if we wanted to make a unordered list:

```haskell
tutorial2 :: DomBuilder t m => m ()
tutorial2 = el "div" $ do
 el "p" $ text "Reflex is:"
 el "ul" $ do
   el "li" $ text "Efficient"
   el "li" $ text "Higher-order"
   el "li" $ text "Glitch-free"
```

### Dynamics and Events
Of course, we want to do more than just view a static webpage. Let's start by getting some user input and printing it.

```haskell
tutorial3 :: (DomBuilder t m, PostBuild t m) => m ()
tutorial3 = el "div" $ do
  t <- inputElement def
  dynText $ _inputElement_value t

```

Running this in your browser, you'll see that it produces a `div` containing an `input` element. When you type into the `input` element, the text you enter appears inside the div as well.

`inputElement` is a function with the following type:

```
inputElement :: DomBuilder t m
  => InputElementConfig er t (DomBuilderSpace m)
  -> m (InputElement er (DomBuilderSpace m) t)
```

It takes a `InputElementConfig` (given a default value in our example), and produces a `Widget` whose result is a `InputElement`. The `InputElement` exposes the following functionality:

```
data InputElement er d t
   = InputElement { _inputElement_value :: Dynamic t Text
                  , _inputElement_checked :: Dynamic t Bool
                  , _inputElement_checkedChange :: Event t Bool
                  , _inputElement_input :: Event t Text
                  , _inputElement_hasFocus :: Dynamic t Bool
                  , _inputElement_element :: Element er d t
                  , _inputElement_raw :: RawInputElement d
                  , _inputElement_files :: Dynamic t [RawFile d]
                  }
```

Here we are using `_inputElement_value` to access the `Dynamic Text` value of the `InputElement`. Conveniently, `dynText` takes a `Dynamic Text` and displays it. It is the dynamic version of `text`.

### A Number Input
A calculator was promised, I know. We'll start building the calculator by creating an input for numbers.

```haskell
tutorial4 :: (DomBuilder t m, PostBuild t m) => m ()
tutorial4 = el "div" $ do
  t <- inputElement $ def
    & inputElementConfig_initialValue .~ "0"
    & inputElementConfig_elementConfig . elementConfig_initialAttributes .~ ("type" =: "number")
  dynText $ _inputElement_value t
```

The code above overrides some of the default values of the `InputElementConfig`. We provide a `Map Text Text` value for the `inputElementConfig_elementConfig`'s `elementConfig_initialAttributes`, specifying the html input element's `type` attribute to `number`.

Next, we override the default initial value of the `InputElement`. We gave it `"0"`. Even though we're making an html `input` element with the attribute `type=number`, the result is still a `Text`. We'll convert this later.

Let's do more than just take the input value and print it out. First, let's make sure the input is actually a number:

```haskell
tutorial5 :: (DomBuilder t m, PostBuild t m) => m ()
tutorial5 = el "div" $ do
  x <- numberInput
  let numberString = fmap (pack . show) x
  dynText numberString
  where
    numberInput :: DomBuilder t m => m (Dynamic t (Maybe Double))
    numberInput = do
      n <- inputElement $ def
        & inputElementConfig_initialValue .~ "0"
        & inputElementConfig_elementConfig . elementConfig_initialAttributes .~ ("type" =: "number")
      return . fmap (readMaybe . unpack) $ _inputElement_value n
```

We've defined a function `numberInput` that both handles the creation of the `InputElement` and reads its value. Recall that `_inputElement_value` gives us a `Dynamic Text`. The final line of code in `numberInput` uses `fmap` to apply the function `readMaybe . unpack` to the `Dynamic` value of the `InputElement`. This produces a `Dynamic (Maybe Double)`. Our `main` function uses `fmap` to map over the `Dynamic (Maybe Double)` produced by `numberInput` and `pack . show` the value it contains. We store the new `Dynamic Text` in `numberString` and feed that into `dynText` to actually display the `Text`

Running the app at this point should produce an input and some text showing the `Maybe Double`. Typing in a number should produce output like `Just 12.0` and typing in other text should produce the output `Nothing`.

### Adding
Now that we have `numberInput` we can put together a couple inputs to make a basic calculator.

```haskell
tutorial6 :: (DomBuilder t m, PostBuild t m) => m ()
tutorial6 = el "div" $ do
  nx <- numberInput
  text " + "
  ny <- numberInput
  text " = "
  let result = zipDynWith (\x y -> (+) <$> x <*> y) nx ny
      resultString = fmap (pack . show) result
  dynText resultString
  where
    numberInput :: DomBuilder t m => m (Dynamic t (Maybe Double))
    numberInput = do
      n <- inputElement $ def
        & inputElementConfig_initialValue .~ "0"
        & inputElementConfig_elementConfig . elementConfig_initialAttributes .~ ("type" =: "number")
      return . fmap (readMaybe . unpack) $ _inputElement_value n
```

`numberInput` hasn't changed here. Our `main` function now creates two inputs. `zipDynWith` is used to produce the actual sum of the values of the inputs. The type signature of `zipDynWith` is:

```
Reflex t => (a -> b -> c) -> Dynamic t a -> Dynamic t b -> Dynamic t c
```

You can see that it takes a function that combines two pure values and produces some other pure value, and two `Dynamic`s, and produces a `Dynamic`.

In our case, `zipDynWith` is combining the results of our two `numberInput`s (with a little help from `Control.Applicative`) into a sum.

We use `fmap` again to apply `pack . show` to `result` (a `Dynamic (Maybe Double)`) resulting in a `Dynamic Text`. This `resultText` is then displayed using `dynText`.

### Supporting Multiple Operations
Next, we'll add support for other operations. We're going to add a dropdown so that the user can select the operation to apply.  Our supported operations will be:

```haskell
data Op = Plus | Minus | Times | Divide
  deriving (Eq, Ord, Show)

runOp :: Fractional a => Op -> a -> a -> a
runOp s = case s of
  Plus -> (+)
  Minus -> (-)
  Times -> (*)
  Divide -> (/)

ops :: Map Op Text
ops = Map.fromList [(Plus, "+"), (Minus, "-"), (Times, "*"), (Divide, "/")]
```

We also want a nice simple way of interpreting these operations,  and some kind of string representation to display.  We will reuse all of these definitions in all of the remaining examples.

Here is our program:

```haskell
tutorial7 :: (DomBuilder t m, PostBuild t m, MonadHold t m, MonadFix m) => m ()
tutorial7 = el "div" $ do
  nx <- numberInput
  op <- _dropdown_value <$> dropdown Times (constDyn ops) def
  ny <- numberInput
  let values = zipDynWith (,) nx ny
      result = zipDynWith (\o (x,y) -> runOp o <$> x <*> y) op values
      resultText = fmap (pack . show) result
  text " = "
  dynText resultText
  where
    numberInput :: DomBuilder t m => m (Dynamic t (Maybe Double))
    numberInput = do
      n <- inputElement $ def
        & inputElementConfig_initialValue .~ "0"
        & inputElementConfig_elementConfig . elementConfig_initialAttributes .~ ("type" =: "number")
      return . fmap (readMaybe . unpack) $ _inputElement_value n
```

We've covered `numberInput` in our last tutorial; the first new function is `dropdown`, which has type:

```
dropdown :: (MonadWidget t m, Ord k) => k -> Dynamic t (Map k Text) -> DropdownConfig t k -> m (Dropdown t k)
```

The first argument is the initial value of the `Dropdown`,  which in our case is of type `Op`. The second argument is a `Dynamic (Map Op Text)` that represents the options in the dropdown. The `Text` values of the `Map` are the strings that will be displayed to the user. If the initial key is not in the `Map`, it is added and given a `Text` value of `""`. The final argument is a `DropdownConfig`.We are using `dropdown` on the following line:

```
op <- _dropdown_value <$> dropdown Times (constDyn ops) def
```

This particular `reflex-dom` widget allows us to dynamically update the list of options.  We don't need this,  so we use `constDyn` to turn `ops` into a dynamic behavior that never changes.  Finally, we use `def` to provide a sensible default configuration.   In our case, the return type of `dropdown` in our case is `m (Dropdown t Op)`,  and we use the accessor `_dropdown_value` to fetch the `Dynamic Op` that represents the operation currently held in the input box.

Our use of `zipDynWith` is very similar to the last tutorial;  but instead of aggregating two `Dynamic`s, now we need to aggregate three.  So we call `zipDynWith` twice.

```
let values = zipDynWith (,) nx ny
    result = zipDynWith (\o (x,y) -> runOp o <$> x <*> y) op values
```

The first call,  we aggregate the state of the two `numberInputs`, `nx` and `ny`, into a pair of numbers.  The result is of type `Dynamic (Maybe Double, Maybe Double)`, which is then bound to `values`.


Next, we call `zipDynWith` again, combining `values` with the selected operation `op`. Now, instead of applying `(+)` to our `Double` values, we use `runOp` to select an operation based on the `Dynamic` value of our `Dropdown`.

Running the app at this point will give us our two number inputs with a dropdown of operations sandwiched between them. Multiplication should be pre-selected when the page loads.

### Events and State Machines

While the previous examples are a nice introduction to producing spreadsheet-style interactions,  sometimes you'll want to use events to update a state machine;  a reasonably faithful implementation of a traditional four function calculator is a fairly natural example.

In the next three examples, we'll use `accumDyn` to collect button presses and use them to update a widget's state.   This function is a close analogy to `foldl`:  it takes a pure function describing the state changes,  an initial state, and a `Event` stream,  and returns a `Dynamic` behavior.

```
accumDyn :: (Reflex t, MonadHold t m, MonadFix m)
         => (a -> b -> a) -> a -> Event t b -> m (Dynamic t a)
```

So, let's get started!

### Number Pad

As a slimmed down example, we'll start with a number pad that allows you to type in numbers, and clear them.  We'll start with a numeric keypad:

```haskell
buttonClass :: DomBuilder t m => Text -> Text -> m (Event t ())
buttonClass c s = do
  (e, _) <- elAttr' "button" ("type" =: "button" <> "class" =: c) $ text s
  return $ domEvent Click e

numberPad :: (DomBuilder t m) => m (Event t Text)
numberPad = do
  b7 <- ("7" <$) <$> numberButton "7"
  b8 <- ("8" <$) <$> numberButton "8"
  b9 <- ("9" <$) <$> numberButton "9"
  b4 <- ("4" <$) <$> numberButton "4"
  b5 <- ("5" <$) <$> numberButton "5"
  b6 <- ("6" <$) <$> numberButton "6"
  b1 <- ("1" <$) <$> numberButton "1"
  b2 <- ("2" <$) <$> numberButton "2"
  b3 <- ("3" <$) <$> numberButton "3"
  b0 <- ("0" <$) <$> buttonClass "number zero" "0"
  return $ leftmost [b0, b1, b2, b3, b4, b5, b6, b7, b8, b9]
  where
    numberButton n = buttonClass "number" n
```

This definition will come in handy for the rest of the tutorial examples. Here, `button` is a reflex-dom default widget,  which isn't affected by the surrounding `divClass`:

```
button :: DomBuilder t m => Text -> m (Event t ())
```

For each button click, the event simply returns `()`.  However, we want to easily distinguish the buttons from each other, so we turn the result into an `m (Event t Text)` using two layers of fmap.  So, in the `b0` line, we use `<$>` to apply `("0" <$)` to the `Event` inside `m`,  then `<$` replaces the `()` inside the `Event` with `"0"`.

Finally we funnel all these (now distinct) events into one `Event` channel, using `leftmost`,  which is of type:

```
leftmost :: Reflex t => [Event t a] -> Event t a
```

Here's the complete code:

```haskell
tutorial8 :: (DomBuilder t m, MonadHold t m, MonadFix m, PostBuild t m) => m ()
tutorial8 = el "div" $ do
  numberButton <- numberPad
  clearButton <- button "C"
  let buttons = leftmost
        [ Nothing <$ clearButton
        , Just <$> numberButton
        ]
  dstate <- accumDyn collectButtonPresses initialState buttons
  dynText dstate
  where
    initialState :: Text
    initialState = T.empty

    collectButtonPresses :: Text -> Maybe Text -> Text
    collectButtonPresses state buttonPress =
      case buttonPress of
        Nothing -> initialState
        Just digit -> state <> digit
```


So `tutorial8` starts by tacking on a button to clear the input.   We then aggregate the events coming from the numberpad with the events coming from the clear button, by marking all the numberpad events with a `Just` constructor and using `Nothing` to represent the clear button.

We use `accumDyn` to observe button presses and update our widget's state.  Our widget's state is very simple:  it's just `Text`.  The state transition function is also quite simple:  we simply check to see if the clear button was pressed,  and if not, append the Text returned by our `numberPad`.

There are significant potential benefits to testing, reliability and security if you can specify your widget's state transition as a pure function, which we do here.  It provides a high degree of assurance that the transition function does not have complicated interactions with other parts of the system,  and makes it easier to check that part of the logic using say, quickcheck, an SMT solver, model checker, proof assistant, or other formal techniques.  However, if you need it, there is `accumMDyn` which allows the transition function to exhibit certain other effects.

### A Minimal Four Function Calculator

For a simple four-function calculator,  we basically just take the previous example and do a lot more of it.  Our widget's state becomes much more complex: in addition to the input,  we have an accumulator which we display when then the input is empty, and we keep track of the most recently requested operation.  Then we have to project the widget state down  `Dynamic` behaviors:  one to determine the `Text` representing the number to display on the screen,  and some dynamic attributes to indicate the selected operation.   While the state transition function is significantly more complicated, it's still a pure function:  as far as Reflex is concerned, it's really no different than the previous implementation.

```haskell
data CalcState = CalcState
  { _calcState_acc   :: Double     -- accumulator
  , _calcState_op    :: Maybe Op   -- most recently requested operation
  , _calcState_input :: Text       -- current input
  } deriving (Show)

data Button
  = ButtonNumber Text
  | ButtonOp Op
  | ButtonEq
  | ButtonClear

initCalcState :: CalcState
initCalcState = CalcState 0 Nothing ""

updateCalcState :: CalcState -> Button -> CalcState
updateCalcState state@(CalcState acc mOp input) btn =
  case btn of
    ButtonNumber d ->
      if d == "." && T.find (== '.') input /= Nothing
      then state
      else CalcState acc mOp (input <> d)
    ButtonOp pushedOp -> applyOp state (Just pushedOp)
    ButtonEq -> applyOp state Nothing
    ButtonClear -> initCalcState

applyOp :: CalcState -> Maybe Op -> CalcState
applyOp state@(CalcState acc mOp input) mOp' =
  if T.null input
  then
    CalcState acc mOp' input
  else
    case readMaybe (unpack input) of
      Nothing -> state    -- this should be unreachable
      Just x -> case mOp of
        Nothing -> CalcState x mOp' ""
        Just op -> CalcState (runOp op acc x) mOp' ""

displayCalcState :: CalcState -> Text
displayCalcState (CalcState acc _op input) =
  if T.null input
  then T.pack (show acc)
  else input
```

A more significant difference from Reflex's perspective is that the number pad displayed the application state directly:  as the state was already `Text`, we could pass it directly to `dynText`.   However,  this time the application state is of type `CalcState`.    We use `displayCalcState` to determine what text should be displayed;  we either display the current input,  or the accumulator if we have no input.  In order to apply `displayCalcState` to the result of `accumDyn`,  we use `Dynamic`'s instance of `Functor` via `<$>`.

```haskell
tutorial9 :: (DomBuilder t m, MonadHold t m, MonadFix m, PostBuild t m) => m ()
tutorial9 = el "div" $ do
  numberButtons <- numberPad
  bPeriod <- ("." <$) <$> button "."
  bPlus <- (Plus <$) <$> button "+"
  bMinus <- (Minus <$) <$> button "-"
  bTimes <- (Times <$) <$> button "*"
  bDivide <- (Divide <$) <$> button "/"
  let opButtons = leftmost [bPlus, bMinus, bTimes, bDivide]
  bEq <- button "="
  bClear <- button "C"
  let buttons = leftmost
        [ ButtonNumber <$> numberButtons
        , ButtonNumber <$> bPeriod
        , ButtonOp <$> opButtons
        , ButtonEq <$ bEq
        , ButtonClear <$ bClear
        ]
  calcState <- accumDyn updateCalcState initCalcState buttons
  dynText (displayCalcState <$> calcState)
```

### Dynamic Attributes and Cyclic Dependencies

For our final example,  we will go beyond the limitations of a traditional four-function calculator,  whose feedback was usually limited to a single-row 7-segment display.   We will indicate the selected operation by dynamically changing the background color of the button,  and deal with cyclic dependencies using the recursive do notation.  Instead of collapsing the accumulator and input registers, we'll simply display them both,  as if we had a 2-line 7 segment display.  And in doing so, the widget's entire state is visually presented to the user; nothing is hidden.

Note, by using recursive do notation, we can reorder the declarations in any way that we see fit,  thus demonstrating that it's a mistake of assigning an imperative meaning to a Reflex program:  rather, reflex is declaratively specifying relationships between dynamic behaviors.

```haskell
tutorial10 :: forall t m. (DomBuilder t m, MonadHold t m, MonadFix m, PostBuild t m) => m ()
tutorial10 = el "div" $ do
  rec
    numberButtons <- numberPad
    bPeriod <- ("." <$) <$> button "."
    let opState = _calcState_op <$> calcState
    bPlus <- opButton Plus "+" opState
    bMinus <- opButton Minus "-" opState
    bTimes <- opButton Times "*" opState
    bDivide <- opButton Divide "/" opState
    let opButtons = leftmost [bPlus, bMinus, bTimes, bDivide]
    bEq <- button "="
    bClear <- button "C"
    let buttons = leftmost
          [ ButtonNumber <$> numberButtons
          , ButtonNumber <$> bPeriod
          , ButtonOp <$> opButtons
          , ButtonEq <$ bEq
          , ButtonClear <$ bClear
          ]
    calcState <- accumDyn updateCalcState initCalcState buttons
    dynText (T.pack . show . _calcState_acc <$> calcState)
    el "br" blank
    dynText (_calcState_input <$> calcState)
  return ()
  where
    opButton :: Op -> Text -> Dynamic t (Maybe Op) -> m (Event t Op)
    opButton op label selectedOp = do
      (e, _) <- elDynAttr' "button" (pickColor <$> selectedOp) $ text label
      return (op <$ domEvent Click e)
      where
        pickColor mOp =
          if Just op == mOp
          then "style" =: "color: red"
          else Map.empty
```

```haskell
tutorial11 :: forall t m. (DomBuilder t m, MonadHold t m, MonadFix m, PostBuild t m) => m ()
tutorial11 = divClass "calculator" $ do
  rec
    divClass "output" $ dynText $ displayCalcState <$> calcState
    buttons <- divClass "input" $ do
      (numberButtons, bPeriod) <- divClass "number-pad" $ do
        numberButtons <- numberPad
        bPeriod <- ("." <$) <$> buttonClass "number" "."
        return (numberButtons, bPeriod)
      (opButtons, bEq) <- divClass "ops-pad" $ do
        let opState = _calcState_op <$> calcState
        bPlus <- opButton Plus "+" opState
        bMinus <- opButton Minus "-" opState
        bTimes <- opButton Times "*" opState
        bDivide <- opButton Divide "/" opState
        let opButtons = leftmost [bPlus, bMinus, bTimes, bDivide]
        bEq <- buttonClass "primary" "="
        return (opButtons, bEq)
      bClear <- divClass "other-pad" $ do
        bClear <- buttonClass "secondary" "C"
        _ <- buttonClass "secondary" "+/-"
        _ <- buttonClass "secondary" "%"
        return bClear
      let buttons = leftmost
            [ ButtonNumber <$> numberButtons
            , ButtonNumber <$> bPeriod
            , ButtonOp <$> opButtons
            , ButtonEq <$ bEq
            , ButtonClear <$ bClear
            ]
      return buttons
    calcState <- accumDyn updateCalcState initCalcState buttons
  return ()
  where
    opButton :: Op -> Text -> Dynamic t (Maybe Op) -> m (Event t Op)
    opButton op label selectedOp = do
      (e, _) <- elDynAttr' "button" (("class" =: "primary" <>) <$> (pickColor <$> selectedOp)) $ text label
      return (op <$ domEvent Click e)
      where
        pickColor mOp =
          if Just op == mOp
          then "style" =: "color: red"
          else Map.empty
<<<<<<< HEAD
```
=======
```
[Go to snippet](http://localhost:8000/tutorial/11)


### In Summary

Congratulations! You’ve written a simple functional reactive calculator with Reflex!

We hope that you now feel confident in your understanding of Reflex, and are ready to begin working on your own project.

If you have additional time or just want to continue practicing your new Reflex skills, here are some ideas for improvements that you could make to the calculator:

1. Implement the `+/-` and `%` buttons.

2. Implement "repeat the last operation" when the `=` button is repeatedly pushed.

3. Turn this app into a naive iOS or Android application.

Again, nice work on making it to the end of this tutorial, if you have any additional questions, check out our resources page.

Happy Coding!
>>>>>>> a7341441
<|MERGE_RESOLUTION|>--- conflicted
+++ resolved
@@ -532,12 +532,7 @@
           if Just op == mOp
           then "style" =: "color: red"
           else Map.empty
-<<<<<<< HEAD
-```
-=======
-```
-[Go to snippet](http://localhost:8000/tutorial/11)
-
+```
 
 ### In Summary
 
@@ -555,5 +550,4 @@
 
 Again, nice work on making it to the end of this tutorial, if you have any additional questions, check out our resources page.
 
-Happy Coding!
->>>>>>> a7341441
+Happy Coding!